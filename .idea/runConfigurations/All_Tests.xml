<component name="ProjectRunConfigurationManager">
  <configuration default="false" name="All Tests" type="ScalaTestRunConfiguration" factoryName="ScalaTest">
    <module name="evvo" />
    <setting name="path" value="" />
    <setting name="vmparams" value="" />
    <setting name="params" value="" />
    <setting name="workingDirectory" value="file://$PROJECT_DIR$" />
    <setting name="searchForTest" value="Across module dependencies" />
    <setting name="showProgressMessages" value="true" />
    <setting name="useSbt" value="false" />
    <setting name="useUiWithSbt" value="false" />
    <setting name="jrePath" value="" />
    <envs />
    <setting name="testKind" value="All in package" />
    <setting name="package" value="" />
    <buffered bufClass="com.evvo.ParetoFrontierTest" />
<<<<<<< HEAD
    <buffered bufClass="com.evvo.ParetoFrontierTest" />
    <buffered bufClass="com.evvo.ScoredTest" />
    <buffered bufClass="com.evvo.ScoredTest" />
=======
    <buffered bufClass="com.evvo.ScoreHashingTest" />
>>>>>>> 9cbc9694
    <buffered bufClass="com.evvo.agent.AgentPropertiesTest" />
    <buffered bufClass="com.evvo.agent.CreatorAgentDefaultStrategyTest" />
    <buffered bufClass="com.evvo.agent.CrossoverFunctionTest" />
    <buffered bufClass="com.evvo.agent.DeleteDominatedFunctionTest" />
    <buffered bufClass="com.evvo.agent.DeleteWorstHalfByRandomObjectiveTest" />
    <buffered bufClass="com.evvo.agent.DeletorAgentDefaultStrategyTest" />
    <buffered bufClass="com.evvo.agent.FunctionSerializabilityTest" />
    <buffered bufClass="com.evvo.agent.ModifierAgentDefaultStrategyTest" />
    <buffered bufClass="com.evvo.agent.ModifierFunctionTest" />
    <buffered bufClass="com.evvo.agent.MutatorFunctionTest" />
<<<<<<< HEAD
    <buffered bufClass="com.evvo.agent.MutatorFunctionTest" />
    <buffered bufClass="com.evvo.integration.LocalEvvoTest" />
    <buffered bufClass="com.evvo.integration.LocalEvvoTest" />
    <buffered bufClass="com.evvo.integration.LocalIslandManagerTest" />
    <buffered bufClass="com.evvo.integration.LocalIslandManagerTest" />
    <buffered bufClass="com.evvo.island.AllowAllImmigrationStrategyTest" />
    <buffered bufClass="com.evvo.island.AllowAllImmigrationStrategyTest" />
    <buffered bufClass="com.evvo.island.ElitistImmigrationStrategyTest" />
    <buffered bufClass="com.evvo.island.ElitistImmigrationStrategyTest" />
    <buffered bufClass="com.evvo.island.EvvoIslandBuilderTest" />
=======
>>>>>>> 9cbc9694
    <buffered bufClass="com.evvo.island.EvvoIslandBuilderTest" />
    <buffered bufClass="com.evvo.island.EvvoIslandTest" />
    <buffered bufClass="com.evvo.island.EvvoIslandTest" />
    <buffered bufClass="com.evvo.island.population.StandardPopulationTest" />
    <method v="2">
      <option name="Make" enabled="true" />
    </method>
  </configuration>
</component><|MERGE_RESOLUTION|>--- conflicted
+++ resolved
@@ -14,13 +14,8 @@
     <setting name="testKind" value="All in package" />
     <setting name="package" value="" />
     <buffered bufClass="com.evvo.ParetoFrontierTest" />
-<<<<<<< HEAD
-    <buffered bufClass="com.evvo.ParetoFrontierTest" />
     <buffered bufClass="com.evvo.ScoredTest" />
-    <buffered bufClass="com.evvo.ScoredTest" />
-=======
     <buffered bufClass="com.evvo.ScoreHashingTest" />
->>>>>>> 9cbc9694
     <buffered bufClass="com.evvo.agent.AgentPropertiesTest" />
     <buffered bufClass="com.evvo.agent.CreatorAgentDefaultStrategyTest" />
     <buffered bufClass="com.evvo.agent.CrossoverFunctionTest" />
@@ -31,21 +26,11 @@
     <buffered bufClass="com.evvo.agent.ModifierAgentDefaultStrategyTest" />
     <buffered bufClass="com.evvo.agent.ModifierFunctionTest" />
     <buffered bufClass="com.evvo.agent.MutatorFunctionTest" />
-<<<<<<< HEAD
-    <buffered bufClass="com.evvo.agent.MutatorFunctionTest" />
-    <buffered bufClass="com.evvo.integration.LocalEvvoTest" />
     <buffered bufClass="com.evvo.integration.LocalEvvoTest" />
     <buffered bufClass="com.evvo.integration.LocalIslandManagerTest" />
-    <buffered bufClass="com.evvo.integration.LocalIslandManagerTest" />
-    <buffered bufClass="com.evvo.island.AllowAllImmigrationStrategyTest" />
     <buffered bufClass="com.evvo.island.AllowAllImmigrationStrategyTest" />
     <buffered bufClass="com.evvo.island.ElitistImmigrationStrategyTest" />
-    <buffered bufClass="com.evvo.island.ElitistImmigrationStrategyTest" />
     <buffered bufClass="com.evvo.island.EvvoIslandBuilderTest" />
-=======
->>>>>>> 9cbc9694
-    <buffered bufClass="com.evvo.island.EvvoIslandBuilderTest" />
-    <buffered bufClass="com.evvo.island.EvvoIslandTest" />
     <buffered bufClass="com.evvo.island.EvvoIslandTest" />
     <buffered bufClass="com.evvo.island.population.StandardPopulationTest" />
     <method v="2">
