--- conflicted
+++ resolved
@@ -104,17 +104,9 @@
       .addMutator(MutatorFunc(balanceCourseload, "balanceCourseload"))
 
     // TODO rename termination criteria
-<<<<<<< HEAD
-    val manager = new IslandManager[PMSolution](5, islandBuilder)
-    manager.runAsync(TerminationCriteria(10.second))
-    val manager2 = new IslandManager[PMSolution](5, islandBuilder,
-      userConfig="src/main/resources/follower.conf")
-    manager2.runBlocking(TerminationCriteria(10.second))
-=======
     val numIslands = 5
     val manager = new IslandManager[PMSolution](numIslands, islandBuilder)
     manager.runBlocking(TerminationCriteria(1.second))
->>>>>>> 62942747
     val pareto = manager.currentParetoFrontier()
     println(pareto)
   }
