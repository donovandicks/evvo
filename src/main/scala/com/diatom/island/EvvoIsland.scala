--- conflicted
+++ resolved
@@ -2,7 +2,7 @@
 
 import java.util.Calendar
 
-import akka.actor.{Actor, ActorLogging, ActorRef, ActorSystem, Address, Props, RootActorPath, Terminated}
+import akka.actor.{Actor, ActorLogging, ActorRef, ActorSystem, Address, Props}
 import akka.event.{LoggingAdapter, LoggingReceive}
 import akka.pattern.ask
 import akka.util.Timeout
@@ -16,13 +16,9 @@
 import scala.concurrent.ExecutionContext.Implicits.global
 import com.diatom.island.population.{Maximize, Minimize, Objective, Population, TObjective, TParetoFrontier}
 
-<<<<<<< HEAD
-import scala.collection.mutable
-=======
 
 // for messages
 import com.diatom.island.EvvoIsland._
->>>>>>> 62942747
 
 /**
   * A single-island evolutionary system, which will run on one computer (although on multiple
@@ -46,22 +42,6 @@
   private val mutatorAgents = mutators.map(m => MutatorAgent(m, pop))
   private val deletorAgents = deletors.map(d => DeletorAgent(d, pop))
 
-<<<<<<< HEAD
-  // for messages
-  import com.diatom.island.EvvoIsland._
-
-  private val islands = mutable.ArrayBuffer.empty[ActorRef]
-
-  override def preStart(): Unit = {
-    cluster.subscribe(self, classOf[MemberUp])
-  }
-
-  override def postStop(): Unit = {
-    cluster.unsubscribe(self)
-  }
-
-=======
->>>>>>> 62942747
   override def receive: Receive = LoggingReceive({
     case Run(t) => sender ! this.runBlocking(t)
     case GetParetoFrontier => sender ! this.currentParetoFrontier()
