--- conflicted
+++ resolved
@@ -23,21 +23,12 @@
 ) extends EvolutionaryProcess[Sol] {
   private val island = new EvvoIsland(creators, mutators, deletors, fitnesses)
 
-<<<<<<< HEAD
-  override def runBlocking(terminationCriteria: TerminationCriteria): Unit = {
-    island.runBlocking(terminationCriteria)
-  }
-
-  override def runAsync(terminationCriteria: TerminationCriteria): Future[Unit] = {
-    island.runAsync(terminationCriteria)
-=======
-  override def runBlocking(stopAfter: TStopAfter): Unit = {
+  override def runBlocking(stopAfter: StopAfter): Unit = {
     island.runBlocking(stopAfter)
   }
 
-  override def runAsync(stopAfter: TStopAfter): Future[Unit] = {
+  override def runAsync(stopAfter: StopAfter): Future[Unit] = {
     island.runAsync(stopAfter)
->>>>>>> f1372a41
   }
 
   override def currentParetoFrontier(): ParetoFrontier[Sol] = {
