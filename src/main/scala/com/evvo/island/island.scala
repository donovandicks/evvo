--- conflicted
+++ resolved
@@ -1,9 +1,8 @@
 package com.evvo.island
-
-import com.evvo.island.population.ParetoFrontier
 
 import scala.concurrent.Future
 import scala.concurrent.duration.Duration
+import com.evvo.island.population.ParetoFrontier
 
 /**
   * `EvolutionaryProcess` is a generic interface for evolutionary problem solvers.
@@ -15,15 +14,9 @@
     *
     * @return this
     */
-<<<<<<< HEAD
-  def runBlocking(terminationCriteria: TerminationCriteria): Unit
+  def runBlocking(stopAfter: StopAfter): Unit
 
-  def runAsync(terminationCriteria: TerminationCriteria): Future[Unit]
-=======
-  def runBlocking(stopAfter: TStopAfter): Unit
-
-  def runAsync(stopAfter: TStopAfter): Future[Unit]
->>>>>>> f1372a41
+  def runAsync(stopAfter: StopAfter): Future[Unit]
 
   /**
     * @return the current pareto frontier of solutions on this island?
@@ -49,15 +42,4 @@
   * @param time Specifies a maximum duration to run, for example, `1.second` will stop running
   *             the evolutionary process after one second.
   */
-<<<<<<< HEAD
-case class TerminationCriteria(time: Duration)
-=======
-trait TStopAfter {
-  /**
-    * Stop after the specified duration has elapsed.
-    */
-  def time: Duration
-}
-
-case class StopAfter(time: Duration) extends TStopAfter
->>>>>>> f1372a41
+case class StopAfter(time: Duration)