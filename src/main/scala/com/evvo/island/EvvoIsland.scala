--- conflicted
+++ resolved
@@ -128,56 +128,6 @@
 }
 
 
-<<<<<<< HEAD
-=======
-/**
-  * @param creators   the functions to be used for creating new solutions.
-  * @param modifiers   the functions to be used for creating new solutions from current solutions.
-  * @param deletors   the functions to be used for deciding which solutions to delete.
-  * @param objectives the objective functions to maximize.
-  */
-case class EvvoIslandBuilder[Sol]
-(
-  creators: Set[CreatorFunction[Sol]] = Set[CreatorFunction[Sol]](),
-  modifiers: Set[ModifierFunction[Sol]] = Set[ModifierFunction[Sol]](),
-  deletors: Set[DeletorFunction[Sol]] = Set[DeletorFunction[Sol]](),
-  objectives: Set[Objective[Sol]] = Set[Objective[Sol]]()
-) {
-  def addCreator(creatorFunction: CreatorFunction[Sol]): EvvoIslandBuilder[Sol] = {
-    this.copy(creators = creators + creatorFunction)
-  }
-
-  def addModifier(modifierFunction: ModifierFunction[Sol]): EvvoIslandBuilder[Sol] = {
-    this.copy(modifiers = modifiers + modifierFunction)
-  }
-
-  def addDeletor(deleteFunctino: DeletorFunction[Sol]): EvvoIslandBuilder[Sol] = {
-    this.copy(deletors = deletors + deleteFunctino)
-  }
-
-  def addObjective(objective: Objective[Sol])
-  : EvvoIslandBuilder[Sol] = {
-    this.copy(objectives = objectives + objective)
-  }
-
-  def toProps()(implicit system: ActorSystem): Props = {
-    Props(new RemoteEvvoIsland[Sol](
-      creators.toVector,
-      modifiers.toVector,
-      deletors.toVector,
-      objectives.toVector))
-  }
-
-  def buildLocalEvvo(): EvolutionaryProcess[Sol] = {
-    new LocalEvvoIsland[Sol](
-      creators.toVector,
-      modifiers.toVector,
-      deletors.toVector,
-      objectives.toVector)
-  }
-}
-
->>>>>>> c3d8f005
 // =================================================================================================
 // Local EvvoIsland wrapper
 
