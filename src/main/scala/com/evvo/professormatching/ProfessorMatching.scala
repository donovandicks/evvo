package com.evvo.professormatching

import java.io.File
import java.time.LocalTime.parse
import java.time.{DayOfWeek, LocalTime}

import com.evvo.agent._
import com.evvo.agent.defaults.DeleteDominated
import com.evvo.island._
import com.evvo.island.population.{Maximize, Objective, Scored}
import com.typesafe.config.ConfigFactory

import scala.concurrent.duration._

/**
  * Matches professors with courses, assuming:
  * - Each course has been already assigned a timeslot
  * - There are more than twice as many sections as professors
  */
object ProfessorMatching {
  // these are superclasses of base types so that you can use the base types to create them,
  // but they are separate types so they can't be used interchangeably
  type ProfID >: Int
  type SectionID >: Int
  type CourseID >: Int
  type ScheduleID >: String
  type PMSolution = Map[ProfID, Set[SectionID]] // short for professor-matching solution

  case class Problem(profIDtoPref: Map[ProfID, ProfPreferences],
                     sectionIDtoSection: Map[SectionID, Section],
                     scheduleIDtoSchedule: Map[ScheduleID, SectionSchedule])

  /**
    *
    * @param id                          the professor's id
    * @param sectionScheduleToPreference a mapping of preferences for each schedule
    * @param courseToPreference          a mapping of preferences for each course they want to teach
    * @param maxSections                 maximum number of sections
    * @param maxPreps                    maximum number of preps
    */
  case class ProfPreferences(id: ProfID,
                             sectionScheduleToPreference: Map[ScheduleID, Int],
                             courseToPreference: Map[CourseID, Int],
                             maxSections: Int,
                             maxPreps: Int)

  case class Section(id: SectionID, courseID: CourseID, scheduleID: ScheduleID)

  case class SectionSchedule(id: ScheduleID, timeSlots: TimeSlot*) {
    def overlaps(that: SectionSchedule): Boolean = {
      this.timeSlots.exists(t =>
        that.timeSlots.exists(_.overlaps(t)))
    }
  }


  case class TimeSlot(dayOfWeek: DayOfWeek,
                      startTime: LocalTime,
                      endTime: LocalTime) {

    def overlaps(that: TimeSlot): Boolean = {
      (this.dayOfWeek == that.dayOfWeek
        && ((this.startTime.isBefore(that.startTime) && that.startTime.isBefore(this.endTime))
        || (that.startTime.isBefore(this.startTime) && this.startTime.isBefore(that.endTime))))

    }
  }

  object SectionScheduleMap {
    // TODO: Add in all the timeslots for all schedules
    //       (https://registrar.northeastern.edu/app/uploads/semcrsseq-flsp-new.pdf)
    private val SCHED1 = SectionSchedule("1",
      TimeSlot(DayOfWeek.MONDAY, parse("08:00"), parse("09:05")),
      TimeSlot(DayOfWeek.WEDNESDAY, parse("08:00"), parse("09:05")),
      TimeSlot(DayOfWeek.THURSDAY, parse("08:00"), parse("09:05")))

    private val SCHED2 = SectionSchedule("2",
      TimeSlot(DayOfWeek.MONDAY, parse("09:15"), parse("10:20")),
      TimeSlot(DayOfWeek.WEDNESDAY, parse("09:15"), parse("10:20")),
      TimeSlot(DayOfWeek.THURSDAY, parse("09:15"), parse("10:20")))

    private val SCHEDP = SectionSchedule("P",
      TimeSlot(DayOfWeek.MONDAY, parse("08:00"), parse("10:20")),
      TimeSlot(DayOfWeek.WEDNESDAY, parse("08:00"), parse("10:20")),
      TimeSlot(DayOfWeek.THURSDAY, parse("08:00"), parse("10:20")))

    val scheduleIDtoSchedule: Map[ScheduleID, SectionSchedule] = Map(
      "1" -> SCHED1,
      "2" -> SCHED2,
      "P" -> SCHEDP
    )
  }

  // =================================== MAIN ===================================================
  def main(args: Array[String]): Unit = {
    val islandBuilder = EvvoIsland.builder()
      .addObjective(new CoursePreferences(idToProf, idToSection, idToSchedule))
      .addObjective(new SectionCountPreferences(idToProf, idToSection, idToSchedule))
      .addObjective(new NumPrepsPreferences(idToProf, idToSection, idToSchedule))
      .addObjective(new ScheduleObjective(idToProf, idToSection, idToSchedule))
      .addCreator(new RandomScheduleCreator(idToProf, idToSection))
<<<<<<< HEAD
      .addMutator(new SwapTwoCourses(idToProf))
      .addMutator(new BalanceCourseload(idToProf))
      .addDeletor(new DeleteDominated[PMSolution]())
=======
      .addModifier(new SwapTwoCourses(idToProf))
      .addModifier(new BalanceCourseload(idToProf))
>>>>>>> c3d8f005

    val config = ConfigFactory
      .parseFile(new File("src/main/resources/application.conf"))
      .resolve()

    val numIslands = 5
    val manager = new RemoteIslandManager[PMSolution](numIslands, islandBuilder)
    manager.runBlocking(StopAfter(1.second))
    val pareto = manager.currentParetoFrontier()
    manager.poisonPill()
    println(f"Pareto Frontier:\n${pareto}")
  }

  def readProblem(): Problem = {
    DataReader.readFromJsonFile(
      "src/main/scala/com/evvo/professormatching/preferences_mock.json")
  }

  private val problem: Problem = readProblem()
  private val idToProf: Map[ProfID, ProfPreferences] = problem.profIDtoPref
  private val idToSection: Map[SectionID, Section] = problem.sectionIDtoSection
  private val idToSchedule: Map[ScheduleID, SectionSchedule] = problem.scheduleIDtoSchedule


  // =================================== OBJECTIVES ================================================
  class ScheduleObjective(idToProf: Map[ProfID, ProfPreferences],
                          idToSection: Map[SectionID, Section],
                          idToSchedule: Map[ScheduleID, SectionSchedule])
    extends Objective[PMSolution]("Sched", Maximize) {
    override protected def objective(sol: PMSolution): Double = {
      sol.foldLeft(0) {
        case (soFar, (profID, sections)) =>
          val prof = idToProf(profID)
          soFar + sections.foldLeft(0)((tot, sectionID) => {
            val section: Section = idToSection(sectionID)
            val schedule: SectionSchedule = idToSchedule(section.scheduleID)
            tot + prof.sectionScheduleToPreference(schedule.id)
          })
      }
    }
  }

  class CoursePreferences(idToProf: Map[ProfID, ProfPreferences],
                          idToSection: Map[SectionID, Section],
                          idToSchedule: Map[ScheduleID, SectionSchedule])
    extends Objective[PMSolution]("Course", Maximize) {
    override protected def objective(sol: PMSolution): Double = {
      sol.foldLeft(0) {
        case (soFar, (profID, sections)) =>
          soFar + sections.foldLeft(0)((tot, sectionID) => {
            tot + idToProf(profID)
              .courseToPreference(
                idToSection(sectionID).courseID)
          })
      }
    }
  }

  class SectionCountPreferences(idToProf: Map[ProfID, ProfPreferences],
                                idToSection: Map[SectionID, Section],
                                idToSchedule: Map[ScheduleID, SectionSchedule])
    extends Objective[PMSolution]("SectionCount", Maximize) {
    override protected def objective(sol: PMSolution): Double = {
      sol.foldLeft(0) {
        case (soFar, (profID, sections)) =>
          soFar + (if (idToProf(profID).maxSections < sections.size) 1 else 0)
      }
    }
  }

  class NumPrepsPreferences(idToProf: Map[ProfID, ProfPreferences],
                            idToSection: Map[SectionID, Section],
                            idToSchedule: Map[ScheduleID, SectionSchedule])
    extends Objective[PMSolution]("NumPreps", Maximize) {
    override protected def objective(sol: PMSolution): Double = {
      sol.foldLeft(0) {
        case (soFar, (profID, sections)) =>
          soFar + (
            if (idToProf(profID).maxPreps < sections.map(idToSection(_).courseID).size) {
              1
            } else {
              0
            })
      }
    }
  }

  // =================================== CREATOR ==================================================
  class RandomScheduleCreator(idToProf: Map[ProfID, ProfPreferences],
                              idToSection: Map[SectionID, Section])
    extends CreatorFunction[PMSolution]("RandomCreator") {
    override def create(): TraversableOnce[PMSolution] = {
      Vector.fill(10)(idToProf.keysIterator.zip( // scalastyle:ignore magic.number
        util.Random.shuffle(idToSection.keys.toVector)
          .grouped((idToSection.size / idToProf.size) + 1)
          .map(_.toSet)).toMap)
    }
  }


  // =================================== MUTATOR ===================================================
  class SwapTwoCourses(idToProf: Map[ProfID, ProfPreferences])
    extends ModifierFunction[PMSolution]("SwapTwo") {
    override def modify(sols: IndexedSeq[Scored[PMSolution]]): TraversableOnce[PMSolution] = {

      def swap(sol: PMSolution): PMSolution = {
        val prof1: ProfPreferences = idToProf(randomKey(idToProf))
        val prof2: ProfPreferences = {
          var prof2maybe: Option[ProfPreferences] = None
          do {
            prof2maybe = Some(idToProf(randomKey(idToProf)))
          } while (prof2maybe.contains(prof1))
          prof2maybe.get
        }

        val courses1 = sol(prof1.id)
        val courses2 = sol(prof2.id)

        val course1 = randomElement(courses1)
        val course2 = randomElement(courses2)

        sol.updated(prof1.id, courses1 - course1 + course2)
          .updated(prof2.id, courses2 - course2 + course1)
      }

      sols.map(_.solution).map(swap)
    }

    def randomKey[A, B](map: Map[A, B]): A = {
      map.keysIterator.drop(util.Random.nextInt(map.size)).next()
    }

    def randomElement[A](s: Set[A]): A = {
      s.toVector(util.Random.nextInt(s.size))
    }
  }

  class BalanceCourseload(idToProf: Map[ProfID, ProfPreferences])
    extends ModifierFunction[PMSolution]("Balance") {
    override def modify(sols: IndexedSeq[Scored[PMSolution]]): TraversableOnce[PMSolution] = {
      def swap(sol: PMSolution): PMSolution = {
        val prof1: ProfPreferences = idToProf(randomKey(idToProf))
        val prof2: ProfPreferences = {
          var prof2maybe: Option[ProfPreferences] = None
          do {
            prof2maybe = Some(idToProf(randomKey(idToProf)))
          } while (prof2maybe.contains(prof1))
          prof2maybe.get
        }


        val courses1 = sol(prof1.id)
        val courses2 = sol(prof2.id)

        if (courses1.size == courses2.size) {
          return sol
        }

        val (profWithMore, coursesMore, profWithLess, coursesLess) = if (courses1.size < courses2.size) {
          (prof2, courses2, prof1, courses1)
        } else {
          (prof1, courses1, prof2, courses2)
        }

        val courseToTransfer = randomElement(coursesMore)

        sol.updated(profWithMore.id, coursesMore - courseToTransfer)
          .updated(profWithLess.id, coursesLess + courseToTransfer)
      }

      sols.map(_.solution).map(swap)
    }

    def randomKey[A, B](map: Map[A, B]): A = {
      map.keysIterator.drop(util.Random.nextInt(map.size)).next()
    }

    def randomElement[A](s: Set[A]): A = {
      s.toVector(util.Random.nextInt(s.size))
    }
  }
}<|MERGE_RESOLUTION|>--- conflicted
+++ resolved
@@ -99,14 +99,9 @@
       .addObjective(new NumPrepsPreferences(idToProf, idToSection, idToSchedule))
       .addObjective(new ScheduleObjective(idToProf, idToSection, idToSchedule))
       .addCreator(new RandomScheduleCreator(idToProf, idToSection))
-<<<<<<< HEAD
-      .addMutator(new SwapTwoCourses(idToProf))
-      .addMutator(new BalanceCourseload(idToProf))
-      .addDeletor(new DeleteDominated[PMSolution]())
-=======
       .addModifier(new SwapTwoCourses(idToProf))
       .addModifier(new BalanceCourseload(idToProf))
->>>>>>> c3d8f005
+      .addDeletor(new DeleteDominated[PMSolution]())
 
     val config = ConfigFactory
       .parseFile(new File("src/main/resources/application.conf"))
